--- conflicted
+++ resolved
@@ -64,7 +64,6 @@
  model_path=$model_path
 ```
 You can modify the configuration in config/eval_everything.yaml. We suggest to evaluate with one gpu, meanwhile we are also working on a script that allows multi-gpu evaluations.
-<<<<<<< HEAD
 
 The evaluation result will by default be dumped to `${model_path}/eval_results/ds_size${ds_size}`, you can also modify the `save_dir` field in `config/eval_everything.yaml`
 
@@ -74,8 +73,7 @@
  method_name=${method_name} save_file=${save_filename}
 ```
 to obtain an aggregated csv format result which contains the overall model utility and forget quality. Here the `${path_to_aggregated_retain_result}` and `${path_to_aggregated_retain_result}` are the path to your `eval_log_aggregated.json`. The retain results are uploaded in `data/`.
-=======
->>>>>>> 8cdf80f2
+
 
 ### Available forget sets are:
 
